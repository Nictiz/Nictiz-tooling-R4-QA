--- conflicted
+++ resolved
@@ -2,11 +2,7 @@
 
 # If changed_only is set to not null, then we only check the changed files, otherwise the full set.
 if [[ $changed_only == 0 ]]; then
-<<<<<<< HEAD
-  profiles=${find resources -name "*.xml")
-=======
   profiles=$(find resources/zib resources/nl-core -maxdepth 1 -name "*.xml")
->>>>>>> 1c488e5a
   conceptmaps=$(
     for file in resources/terminology/conceptmap-*;do
       if [[ -f $file ]];then # Use an explicit check otherwise the process will return with exit code 1
